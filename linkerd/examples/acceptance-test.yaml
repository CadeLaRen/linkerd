--- conflicted
+++ resolved
@@ -47,16 +47,13 @@
   identifier:
     kind: default
     httpUriInDst: true
-<<<<<<< HEAD
+  responseClassifier:
+    kind: retryableIdempotent5XX
   announcers:
   - kind: zk
     hosts:
     - 127.0.0.1:2181
     pathPrefix: /discovery/prod
-=======
-  responseClassifier:
-    kind: retryableIdempotent5XX
->>>>>>> 70b8580d
   client:
     loadBalancer:
       kind: p2c
