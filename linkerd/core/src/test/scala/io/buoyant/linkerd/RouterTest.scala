--- conflicted
+++ resolved
@@ -25,12 +25,8 @@
     interpreters: Seq[InterpreterInitializer] = Seq(TestInterpreterInitializer),
     announcers: Seq[AnnouncerInitializer] = Seq(TestAnnouncerInitializer)
   ): Router = {
-<<<<<<< HEAD
     val mapper = Parser.objectMapper(yaml, Iterable(protos, interpreters, announcers))
     val cfg = mapper.readValue[RouterConfig](yaml)
-=======
-    val cfg = parseConfig(yaml, protos, interpreters)
->>>>>>> 8265c129
     val interpreter = cfg.interpreter.newInterpreter(cfg.routerParams)
     cfg.router(params + DstBindingFactory.Namer(interpreter))
   }
@@ -109,20 +105,20 @@
     assert(interpreter.isInstanceOf[TestInterpreter])
   }
 
-<<<<<<< HEAD
   test("announcer") {
-    val yaml =
-      """
+    val yaml = """
         |protocol: plain
         |announcers:
         |- kind: test
         |servers:
         |- label: foo
         |  announce: true
-      """.stripMargin
+      """.
+      stripMargin
     val router = parse(yaml, Stack.Params.empty)
     assert(router.initialize().announcers.head.isInstanceOf[TestAnnouncer])
-=======
+  }
+
   test("with retries") {
     val yaml =
       """|protocol: plain
@@ -141,6 +137,5 @@
       Some(JitteredBackoffConfig(Some(1), Some(1000))),
       Some(RetryBudgetConfig(Some(30), Some(3), Some(0.33)))
     )))
->>>>>>> 8265c129
   }
 }